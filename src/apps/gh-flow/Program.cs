using System.Text.Json;
using Azure;
using Azure.AI.OpenAI;
using Microsoft.AI.DevTeam;
using Microsoft.Extensions.Options;
using Microsoft.SemanticKernel;
using Microsoft.SemanticKernel.Connectors.AI.OpenAI;
using Microsoft.SemanticKernel.Connectors.Memory.Qdrant;
using Microsoft.SemanticKernel.Memory;
using Microsoft.SemanticKernel.Plugins.Memory;
using Microsoft.SemanticKernel.Reliability.Basic;
using Octokit.Webhooks;
using Octokit.Webhooks.AspNetCore;
using Azure.Identity;
using Microsoft.Extensions.Azure;

var builder = WebApplication.CreateBuilder(args);
builder.Services.AddSingleton<WebhookEventProcessor, GithubWebHookProcessor>();
builder.Services.AddTransient(CreateKernel);
builder.Services.AddTransient(CreateMemory);
builder.Services.AddHttpClient();

builder.Services.AddSingleton(s =>
{
    var ghOptions = s.GetService<IOptions<GithubOptions>>();
    var logger = s.GetService<ILogger<GithubAuthService>>();
    var ghService = new GithubAuthService(ghOptions, logger);
    var client = ghService.GetGitHubClient().Result;
    return client;
});


builder.Services.AddAzureClients(clientBuilder =>
{
    clientBuilder.UseCredential(new DefaultAzureCredential());
    clientBuilder.AddArmClient(default);
});

builder.Services.AddSingleton<GithubAuthService>();

builder.Services.AddApplicationInsightsTelemetry();
builder.Services.AddOptions<GithubOptions>()
    .Configure<IConfiguration>((settings, configuration) =>
    {
        configuration.GetSection("GithubOptions").Bind(settings);
    });
builder.Services.AddOptions<AzureOptions>()
    .Configure<IConfiguration>((settings, configuration) =>
    {
        configuration.GetSection("AzureOptions").Bind(settings);
    });
builder.Services.AddOptions<OpenAIOptions>()
    .Configure<IConfiguration>((settings, configuration) =>
    {
        configuration.GetSection("OpenAIOptions").Bind(settings);
    });
builder.Services.AddOptions<QdrantOptions>()
    .Configure<IConfiguration>((settings, configuration) =>
    {
        configuration.GetSection("QdrantOptions").Bind(settings);
    });
builder.Services.AddOptions<ServiceOptions>()
    .Configure<IConfiguration>((settings, configuration) =>
    {
        configuration.GetSection("ServiceOptions").Bind(settings);
    });

builder.Services.AddSingleton<IManageAzure, AzureService>();
builder.Services.AddSingleton<IManageGithub, GithubService>();
builder.Services.AddSingleton<IAnalyzeCode, CodeAnalyzer>();


builder.Host.UseOrleans(siloBuilder =>
{

    siloBuilder.UseLocalhostClustering()
               .AddMemoryStreams("StreamProvider")
               .AddMemoryGrainStorage("PubSubStore")
               .AddMemoryGrainStorage("messages");
    siloBuilder.UseInMemoryReminderService();
    siloBuilder.UseDashboard(x => x.HostSelf = true);

});

builder.Services.Configure<JsonSerializerOptions>(options =>
{
    options.PropertyNamingPolicy = JsonNamingPolicy.CamelCase;
});
var app = builder.Build();

app.UseRouting()
   .UseEndpoints(endpoints =>
{
    endpoints.MapGitHubWebhooks();
});

app.Map("/dashboard", x => x.UseOrleansDashboard());

app.Run();

static ISemanticTextMemory CreateMemory(IServiceProvider provider)
{
    var openAiConfig = provider.GetService<IOptions<OpenAIOptions>>().Value;
    var qdrantConfig = provider.GetService<IOptions<QdrantOptions>>().Value;

    var loggerFactory = LoggerFactory.Create(builder =>
    {
        builder
            .SetMinimumLevel(LogLevel.Debug)
            .AddConsole()
            .AddDebug();
    });

    var memoryBuilder = new MemoryBuilder();
    return memoryBuilder.WithLoggerFactory(loggerFactory)
                 .WithQdrantMemoryStore(qdrantConfig.Endpoint, qdrantConfig.VectorSize)
                 .WithAzureTextEmbeddingGenerationService(openAiConfig.EmbeddingDeploymentOrModelId, openAiConfig.Endpoint, openAiConfig.ApiKey)
                 .Build();
}

static IKernel CreateKernel(IServiceProvider provider)
{
    var openAiConfig = provider.GetService<IOptions<OpenAIOptions>>().Value;

    var loggerFactory = LoggerFactory.Create(builder =>
    {
        builder
            .SetMinimumLevel(LogLevel.Debug)
            .AddConsole()
            .AddDebug();
    });

    var clientOptions = new OpenAIClientOptions();
    clientOptions.Retry.NetworkTimeout = TimeSpan.FromMinutes(5);
    var openAIClient = new OpenAIClient(new Uri(openAiConfig.Endpoint), new AzureKeyCredential(openAiConfig.ApiKey), clientOptions);

    return new KernelBuilder()
                        .WithLoggerFactory(loggerFactory)
                        .WithAzureChatCompletionService(openAiConfig.DeploymentOrModelId, openAIClient)
<<<<<<< HEAD
                        .WithRetryBasic(new BasicRetryConfig {
=======
                        .WithRetryBasic(new BasicRetryConfig
                        {
>>>>>>> 42aa7430
                            MaxRetryCount = 5,
                            UseExponentialBackoff = true
                        }).Build();
}<|MERGE_RESOLUTION|>--- conflicted
+++ resolved
@@ -1,149 +1,145 @@
-using System.Text.Json;
-using Azure;
-using Azure.AI.OpenAI;
-using Microsoft.AI.DevTeam;
-using Microsoft.Extensions.Options;
-using Microsoft.SemanticKernel;
-using Microsoft.SemanticKernel.Connectors.AI.OpenAI;
-using Microsoft.SemanticKernel.Connectors.Memory.Qdrant;
-using Microsoft.SemanticKernel.Memory;
-using Microsoft.SemanticKernel.Plugins.Memory;
-using Microsoft.SemanticKernel.Reliability.Basic;
-using Octokit.Webhooks;
-using Octokit.Webhooks.AspNetCore;
-using Azure.Identity;
-using Microsoft.Extensions.Azure;
-
-var builder = WebApplication.CreateBuilder(args);
-builder.Services.AddSingleton<WebhookEventProcessor, GithubWebHookProcessor>();
-builder.Services.AddTransient(CreateKernel);
-builder.Services.AddTransient(CreateMemory);
-builder.Services.AddHttpClient();
-
-builder.Services.AddSingleton(s =>
-{
-    var ghOptions = s.GetService<IOptions<GithubOptions>>();
-    var logger = s.GetService<ILogger<GithubAuthService>>();
-    var ghService = new GithubAuthService(ghOptions, logger);
-    var client = ghService.GetGitHubClient().Result;
-    return client;
-});
-
-
-builder.Services.AddAzureClients(clientBuilder =>
-{
-    clientBuilder.UseCredential(new DefaultAzureCredential());
-    clientBuilder.AddArmClient(default);
-});
-
-builder.Services.AddSingleton<GithubAuthService>();
-
-builder.Services.AddApplicationInsightsTelemetry();
-builder.Services.AddOptions<GithubOptions>()
-    .Configure<IConfiguration>((settings, configuration) =>
-    {
-        configuration.GetSection("GithubOptions").Bind(settings);
-    });
-builder.Services.AddOptions<AzureOptions>()
-    .Configure<IConfiguration>((settings, configuration) =>
-    {
-        configuration.GetSection("AzureOptions").Bind(settings);
-    });
-builder.Services.AddOptions<OpenAIOptions>()
-    .Configure<IConfiguration>((settings, configuration) =>
-    {
-        configuration.GetSection("OpenAIOptions").Bind(settings);
-    });
-builder.Services.AddOptions<QdrantOptions>()
-    .Configure<IConfiguration>((settings, configuration) =>
-    {
-        configuration.GetSection("QdrantOptions").Bind(settings);
-    });
-builder.Services.AddOptions<ServiceOptions>()
-    .Configure<IConfiguration>((settings, configuration) =>
-    {
-        configuration.GetSection("ServiceOptions").Bind(settings);
-    });
-
-builder.Services.AddSingleton<IManageAzure, AzureService>();
-builder.Services.AddSingleton<IManageGithub, GithubService>();
-builder.Services.AddSingleton<IAnalyzeCode, CodeAnalyzer>();
-
-
-builder.Host.UseOrleans(siloBuilder =>
-{
-
-    siloBuilder.UseLocalhostClustering()
-               .AddMemoryStreams("StreamProvider")
-               .AddMemoryGrainStorage("PubSubStore")
-               .AddMemoryGrainStorage("messages");
-    siloBuilder.UseInMemoryReminderService();
-    siloBuilder.UseDashboard(x => x.HostSelf = true);
-
-});
-
-builder.Services.Configure<JsonSerializerOptions>(options =>
-{
-    options.PropertyNamingPolicy = JsonNamingPolicy.CamelCase;
-});
-var app = builder.Build();
-
-app.UseRouting()
-   .UseEndpoints(endpoints =>
-{
-    endpoints.MapGitHubWebhooks();
-});
-
-app.Map("/dashboard", x => x.UseOrleansDashboard());
-
-app.Run();
-
-static ISemanticTextMemory CreateMemory(IServiceProvider provider)
-{
-    var openAiConfig = provider.GetService<IOptions<OpenAIOptions>>().Value;
-    var qdrantConfig = provider.GetService<IOptions<QdrantOptions>>().Value;
-
-    var loggerFactory = LoggerFactory.Create(builder =>
-    {
-        builder
-            .SetMinimumLevel(LogLevel.Debug)
-            .AddConsole()
-            .AddDebug();
-    });
-
-    var memoryBuilder = new MemoryBuilder();
-    return memoryBuilder.WithLoggerFactory(loggerFactory)
-                 .WithQdrantMemoryStore(qdrantConfig.Endpoint, qdrantConfig.VectorSize)
-                 .WithAzureTextEmbeddingGenerationService(openAiConfig.EmbeddingDeploymentOrModelId, openAiConfig.Endpoint, openAiConfig.ApiKey)
-                 .Build();
-}
-
-static IKernel CreateKernel(IServiceProvider provider)
-{
-    var openAiConfig = provider.GetService<IOptions<OpenAIOptions>>().Value;
-
-    var loggerFactory = LoggerFactory.Create(builder =>
-    {
-        builder
-            .SetMinimumLevel(LogLevel.Debug)
-            .AddConsole()
-            .AddDebug();
-    });
-
-    var clientOptions = new OpenAIClientOptions();
-    clientOptions.Retry.NetworkTimeout = TimeSpan.FromMinutes(5);
-    var openAIClient = new OpenAIClient(new Uri(openAiConfig.Endpoint), new AzureKeyCredential(openAiConfig.ApiKey), clientOptions);
-
-    return new KernelBuilder()
-                        .WithLoggerFactory(loggerFactory)
-                        .WithAzureChatCompletionService(openAiConfig.DeploymentOrModelId, openAIClient)
-<<<<<<< HEAD
-                        .WithRetryBasic(new BasicRetryConfig {
-=======
-                        .WithRetryBasic(new BasicRetryConfig
-                        {
->>>>>>> 42aa7430
-                            MaxRetryCount = 5,
-                            UseExponentialBackoff = true
-                        }).Build();
+using System.Text.Json;
+using Azure;
+using Azure.AI.OpenAI;
+using Microsoft.AI.DevTeam;
+using Microsoft.Extensions.Options;
+using Microsoft.SemanticKernel;
+using Microsoft.SemanticKernel.Connectors.AI.OpenAI;
+using Microsoft.SemanticKernel.Connectors.Memory.Qdrant;
+using Microsoft.SemanticKernel.Memory;
+using Microsoft.SemanticKernel.Plugins.Memory;
+using Microsoft.SemanticKernel.Reliability.Basic;
+using Octokit.Webhooks;
+using Octokit.Webhooks.AspNetCore;
+using Azure.Identity;
+using Microsoft.Extensions.Azure;
+
+var builder = WebApplication.CreateBuilder(args);
+builder.Services.AddSingleton<WebhookEventProcessor, GithubWebHookProcessor>();
+builder.Services.AddTransient(CreateKernel);
+builder.Services.AddTransient(CreateMemory);
+builder.Services.AddHttpClient();
+
+builder.Services.AddSingleton(s =>
+{
+    var ghOptions = s.GetService<IOptions<GithubOptions>>();
+    var logger = s.GetService<ILogger<GithubAuthService>>();
+    var ghService = new GithubAuthService(ghOptions, logger);
+    var client = ghService.GetGitHubClient().Result;
+    return client;
+});
+
+
+builder.Services.AddAzureClients(clientBuilder =>
+{
+    clientBuilder.UseCredential(new DefaultAzureCredential());
+    clientBuilder.AddArmClient(default);
+});
+
+builder.Services.AddSingleton<GithubAuthService>();
+
+builder.Services.AddApplicationInsightsTelemetry();
+builder.Services.AddOptions<GithubOptions>()
+    .Configure<IConfiguration>((settings, configuration) =>
+    {
+        configuration.GetSection("GithubOptions").Bind(settings);
+    });
+builder.Services.AddOptions<AzureOptions>()
+    .Configure<IConfiguration>((settings, configuration) =>
+    {
+        configuration.GetSection("AzureOptions").Bind(settings);
+    });
+builder.Services.AddOptions<OpenAIOptions>()
+    .Configure<IConfiguration>((settings, configuration) =>
+    {
+        configuration.GetSection("OpenAIOptions").Bind(settings);
+    });
+builder.Services.AddOptions<QdrantOptions>()
+    .Configure<IConfiguration>((settings, configuration) =>
+    {
+        configuration.GetSection("QdrantOptions").Bind(settings);
+    });
+builder.Services.AddOptions<ServiceOptions>()
+    .Configure<IConfiguration>((settings, configuration) =>
+    {
+        configuration.GetSection("ServiceOptions").Bind(settings);
+    });
+
+builder.Services.AddSingleton<IManageAzure, AzureService>();
+builder.Services.AddSingleton<IManageGithub, GithubService>();
+builder.Services.AddSingleton<IAnalyzeCode, CodeAnalyzer>();
+
+
+builder.Host.UseOrleans(siloBuilder =>
+{
+
+    siloBuilder.UseLocalhostClustering()
+               .AddMemoryStreams("StreamProvider")
+               .AddMemoryGrainStorage("PubSubStore")
+               .AddMemoryGrainStorage("messages");
+    siloBuilder.UseInMemoryReminderService();
+    siloBuilder.UseDashboard(x => x.HostSelf = true);
+
+});
+
+builder.Services.Configure<JsonSerializerOptions>(options =>
+{
+    options.PropertyNamingPolicy = JsonNamingPolicy.CamelCase;
+});
+var app = builder.Build();
+
+app.UseRouting()
+   .UseEndpoints(endpoints =>
+{
+    endpoints.MapGitHubWebhooks();
+});
+
+app.Map("/dashboard", x => x.UseOrleansDashboard());
+
+app.Run();
+
+static ISemanticTextMemory CreateMemory(IServiceProvider provider)
+{
+    var openAiConfig = provider.GetService<IOptions<OpenAIOptions>>().Value;
+    var qdrantConfig = provider.GetService<IOptions<QdrantOptions>>().Value;
+
+    var loggerFactory = LoggerFactory.Create(builder =>
+    {
+        builder
+            .SetMinimumLevel(LogLevel.Debug)
+            .AddConsole()
+            .AddDebug();
+    });
+
+    var memoryBuilder = new MemoryBuilder();
+    return memoryBuilder.WithLoggerFactory(loggerFactory)
+                 .WithQdrantMemoryStore(qdrantConfig.Endpoint, qdrantConfig.VectorSize)
+                 .WithAzureTextEmbeddingGenerationService(openAiConfig.EmbeddingDeploymentOrModelId, openAiConfig.Endpoint, openAiConfig.ApiKey)
+                 .Build();
+}
+
+static IKernel CreateKernel(IServiceProvider provider)
+{
+    var openAiConfig = provider.GetService<IOptions<OpenAIOptions>>().Value;
+
+    var loggerFactory = LoggerFactory.Create(builder =>
+    {
+        builder
+            .SetMinimumLevel(LogLevel.Debug)
+            .AddConsole()
+            .AddDebug();
+    });
+
+    var clientOptions = new OpenAIClientOptions();
+    clientOptions.Retry.NetworkTimeout = TimeSpan.FromMinutes(5);
+    var openAIClient = new OpenAIClient(new Uri(openAiConfig.Endpoint), new AzureKeyCredential(openAiConfig.ApiKey), clientOptions);
+
+    return new KernelBuilder()
+                        .WithLoggerFactory(loggerFactory)
+                        .WithAzureChatCompletionService(openAiConfig.DeploymentOrModelId, openAIClient)
+                        .WithRetryBasic(new BasicRetryConfig
+                        {
+                            MaxRetryCount = 5,
+                            UseExponentialBackoff = true
+                        }).Build();
 }