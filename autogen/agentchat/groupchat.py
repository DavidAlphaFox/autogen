import logging
import random
import re
import sys
from dataclasses import dataclass, field
from typing import Dict, List, Optional, Union, Tuple


from ..code_utils import content_str
from .agent import Agent
from .conversable_agent import ConversableAgent
<<<<<<< HEAD
from ..telemetry import log_new_agent
=======
from ..graph_utils import check_graph_validity, invert_disallowed_to_allowed

>>>>>>> e0fa6ee5

logger = logging.getLogger(__name__)


class NoEligibleSpeakerException(Exception):
    """Exception raised for early termination of a GroupChat."""

    def __init__(self, message="No eligible speakers."):
        self.message = message
        super().__init__(self.message)


@dataclass
class GroupChat:
    """(In preview) A group chat class that contains the following data fields:
    - agents: a list of participating agents.
    - messages: a list of messages in the group chat.
    - max_round: the maximum number of rounds.
    - admin_name: the name of the admin agent if there is one. Default is "Admin".
        KeyBoardInterrupt will make the admin agent take over.
    - func_call_filter: whether to enforce function call filter. Default is True.
        When set to True and when a message is a function call suggestion,
        the next speaker will be chosen from an agent which contains the corresponding function name
        in its `function_map`.
    - speaker_selection_method: the method for selecting the next speaker. Default is "auto".
        Could be any of the following (case insensitive), will raise ValueError if not recognized:
        - "auto": the next speaker is selected automatically by LLM.
        - "manual": the next speaker is selected manually by user input.
        - "random": the next speaker is selected randomly.
        - "round_robin": the next speaker is selected in a round robin fashion, i.e., iterating in the same order as provided in `agents`.

    - allow_repeat_speaker: whether to allow the same speaker to speak consecutively.
        Default is True, in which case all speakers are allowed to speak consecutively.
        If `allow_repeat_speaker` is a list of Agents, then only those listed agents are allowed to repeat.
        If set to False, then no speakers are allowed to repeat.
        `allow_repeat_speaker` and `allowed_or_disallowed_speaker_transitions` are mutually exclusive.
    - allowed_or_disallowed_speaker_transitions: dict.
        The keys are source agents, and the values are agents that the key agent can/can't transit to,
        depending on speaker_transitions_type. Default is None, which means all agents can transit to all other agents.
        `allow_repeat_speaker` and `allowed_or_disallowed_speaker_transitions` are mutually exclusive.
    - speaker_transitions_type: whether the speaker_transitions_type is a dictionary containing lists of allowed agents or disallowed agents.
        "allowed" means the `allowed_or_disallowed_speaker_transitions` is a dictionary containing lists of allowed agents.
        If set to "disallowed", then the `allowed_or_disallowed_speaker_transitions` is a dictionary containing lists of disallowed agents.
        Must be supplied if `allowed_or_disallowed_speaker_transitions` is not None.
    - enable_clear_history: enable possibility to clear history of messages for agents manually by providing
        "clear history" phrase in user prompt. This is experimental feature.
<<<<<<< HEAD
        See description of GroupChatManager.clear_agents_history function for more info.
    - send_introductions: send a round of introductions at the start of the group chat, so agents know who they can speak to (default: False)
=======
        See description of `GroupChatManager.clear_agents_history` function for more info.
>>>>>>> e0fa6ee5
    """

    agents: List[Agent]
    messages: List[Dict]
    max_round: Optional[int] = 10
    admin_name: Optional[str] = "Admin"
    func_call_filter: Optional[bool] = True
    speaker_selection_method: Optional[str] = "auto"
    allow_repeat_speaker: Optional[Union[bool, List[Agent]]] = None
    allowed_or_disallowed_speaker_transitions: Optional[Dict] = None
    speaker_transitions_type: Optional[str] = None
    enable_clear_history: Optional[bool] = False
    send_introductions: Optional[bool] = False

    _VALID_SPEAKER_SELECTION_METHODS = ["auto", "manual", "random", "round_robin"]
    _VALID_SPEAKER_TRANSITIONS_TYPE = ["allowed", "disallowed", None]

    allowed_speaker_transitions_dict: Dict = field(init=False)

    def __post_init__(self):
        # Post init steers clears of the automatically generated __init__ method from dataclass

        if self.allow_repeat_speaker is not None and not isinstance(self.allow_repeat_speaker, (bool, list)):
            raise ValueError("GroupChat allow_repeat_speaker should be a bool or a list of Agents.")

        # Here, we create allowed_speaker_transitions_dict from the supplied allowed_or_disallowed_speaker_transitions and speaker_transitions_type, and lastly checks for validity.

        # Check input
        if self.speaker_transitions_type is not None:
            self.speaker_transitions_type = self.speaker_transitions_type.lower()

        if self.speaker_transitions_type not in self._VALID_SPEAKER_TRANSITIONS_TYPE:
            raise ValueError(
                f"GroupChat speaker_transitions_type is set to '{self.speaker_transitions_type}'. "
                f"It should be one of {self._VALID_SPEAKER_TRANSITIONS_TYPE} (case insensitive). "
            )

        # If both self.allowed_or_disallowed_speaker_transitions is None and self.allow_repeat_speaker is None, set allow_repeat_speaker to True to ensure backward compatibility
        # Discussed in https://github.com/microsoft/autogen/pull/857#discussion_r1451541204
        if self.allowed_or_disallowed_speaker_transitions is None and self.allow_repeat_speaker is None:
            self.allow_repeat_speaker = True

        # self.allowed_or_disallowed_speaker_transitions and self.allow_repeat_speaker are mutually exclusive parameters.
        # Discussed in https://github.com/microsoft/autogen/pull/857#discussion_r1451266661
        if self.allowed_or_disallowed_speaker_transitions is not None and self.allow_repeat_speaker is not None:
            raise ValueError(
                "Don't provide both allowed_or_disallowed_speaker_transitions and allow_repeat_speaker in group chat. "
                "Please set one of them to None."
            )

        # Asks the user to specify whether the speaker_transitions_type is allowed or disallowed if speaker_transitions_type is supplied
        # Discussed in https://github.com/microsoft/autogen/pull/857#discussion_r1451259524
        if self.allowed_or_disallowed_speaker_transitions is not None and self.speaker_transitions_type is None:
            raise ValueError(
                "GroupChat allowed_or_disallowed_speaker_transitions is not None, but speaker_transitions_type is None. "
                "Please set speaker_transitions_type to either 'allowed' or 'disallowed'."
            )

        # Inferring self.allowed_speaker_transitions_dict
        # Create self.allowed_speaker_transitions_dict if allowed_or_disallowed_speaker_transitions is None, using allow_repeat_speaker
        if self.allowed_or_disallowed_speaker_transitions is None:
            self.allowed_speaker_transitions_dict = {}

            # Create a fully connected allowed_speaker_transitions_dict not including self loops
            for agent in self.agents:
                self.allowed_speaker_transitions_dict[agent] = [
                    other_agent for other_agent in self.agents if other_agent != agent
                ]

            # If self.allow_repeat_speaker is True, add self loops to all agents
            if self.allow_repeat_speaker is True:
                for agent in self.agents:
                    self.allowed_speaker_transitions_dict[agent].append(agent)

            # Else if self.allow_repeat_speaker is a list of Agents, add self loops to the agents in the list
            elif isinstance(self.allow_repeat_speaker, list):
                for agent in self.allow_repeat_speaker:
                    self.allowed_speaker_transitions_dict[agent].append(agent)

        # Create self.allowed_speaker_transitions_dict if allowed_or_disallowed_speaker_transitions is not None, using allowed_or_disallowed_speaker_transitions
        else:
            # Process based on speaker_transitions_type
            if self.speaker_transitions_type == "allowed":
                self.allowed_speaker_transitions_dict = self.allowed_or_disallowed_speaker_transitions
            else:
                # Logic for processing disallowed allowed_or_disallowed_speaker_transitions to allowed_speaker_transitions_dict
                self.allowed_speaker_transitions_dict = invert_disallowed_to_allowed(
                    self.allowed_or_disallowed_speaker_transitions, self.agents
                )

        # Check for validity
        check_graph_validity(
            allowed_speaker_transitions_dict=self.allowed_speaker_transitions_dict,
            agents=self.agents,
        )

    @property
    def agent_names(self) -> List[str]:
        """Return the names of the agents in the group chat."""
        return [agent.name for agent in self.agents]

    def reset(self):
        """Reset the group chat."""
        self.messages.clear()

    def append(self, message: Dict, speaker: Agent):
        """Append a message to the group chat.
        We cast the content to str here so that it can be managed by text-based
        model.
        """
        # set the name to speaker's name if the role is not function
        # if the role is tool, it is OK to modify the name
        if message["role"] != "function":
            message["name"] = speaker.name
        message["content"] = content_str(message["content"])
        self.messages.append(message)

    def agent_by_name(self, name: str) -> Agent:
        """Returns the agent with a given name."""
        return self.agents[self.agent_names.index(name)]

    def next_agent(self, agent: Agent, agents: Optional[List[Agent]] = None) -> Agent:
        """Return the next agent in the list."""
        if agents is None:
            agents = self.agents

        # What index is the agent? (-1 if not present)
        idx = self.agent_names.index(agent.name) if agent.name in self.agent_names else -1

        # Return the next agent
        if agents == self.agents:
            return agents[(idx + 1) % len(agents)]
        else:
            offset = idx + 1
            for i in range(len(self.agents)):
                if self.agents[(offset + i) % len(self.agents)] in agents:
                    return self.agents[(offset + i) % len(self.agents)]

    def select_speaker_msg(self, agents: Optional[List[Agent]] = None) -> str:
        """Return the system message for selecting the next speaker. This is always the *first* message in the context."""
        if agents is None:
            agents = self.agents
        return f"""You are in a role play game. The following roles are available:
{self._participant_roles(agents)}.

Read the following conversation.
Then select the next role from {[agent.name for agent in agents]} to play. Only return the role."""

    def select_speaker_prompt(self, agents: Optional[List[Agent]] = None) -> str:
        """Return the floating system prompt selecting the next speaker. This is always the *last* message in the context."""
        if agents is None:
            agents = self.agents
        return f"Read the above conversation. Then select the next role from {[agent.name for agent in agents]} to play. Only return the role."

    def introductions_msg(self, agents: Optional[List[Agent]] = None) -> str:
        """Return the system message for selecting the next speaker. This is always the *first* message in the context."""
        if agents is None:
            agents = self.agents

        return f"""Hello everyone. We have assembled a great team today to answer questions and solve tasks. In attendance are:

{self._participant_roles(agents)}
"""

    def manual_select_speaker(self, agents: Optional[List[Agent]] = None) -> Union[Agent, None]:
        """Manually select the next speaker."""
        if agents is None:
            agents = self.agents

        print("Please select the next speaker from the following list:")
        _n_agents = len(agents)
        for i in range(_n_agents):
            print(f"{i+1}: {agents[i].name}")
        try_count = 0
        # Assume the user will enter a valid number within 3 tries, otherwise use auto selection to avoid blocking.
        while try_count <= 3:
            try_count += 1
            if try_count >= 3:
                print(f"You have tried {try_count} times. The next speaker will be selected automatically.")
                break
            try:
                i = input("Enter the number of the next speaker (enter nothing or `q` to use auto selection): ")
                if i == "" or i == "q":
                    break
                i = int(i)
                if i > 0 and i <= _n_agents:
                    return agents[i - 1]
                else:
                    raise ValueError
            except ValueError:
                print(f"Invalid input. Please enter a number between 1 and {_n_agents}.")
        return None

    def random_select_speaker(self, agents: Optional[List[Agent]] = None) -> Union[Agent, None]:
        """Randomly select the next speaker."""
        if agents is None:
            agents = self.agents
        return random.choice(agents)

    def _prepare_and_select_agents(
        self, last_speaker: Agent
    ) -> Tuple[Optional[Agent], List[Agent], Optional[List[Dict]]]:
        if self.speaker_selection_method.lower() not in self._VALID_SPEAKER_SELECTION_METHODS:
            raise ValueError(
                f"GroupChat speaker_selection_method is set to '{self.speaker_selection_method}'. "
                f"It should be one of {self._VALID_SPEAKER_SELECTION_METHODS} (case insensitive). "
            )

        # If provided a list, make sure the agent is in the list
        allow_repeat_speaker = (
            self.allow_repeat_speaker
            if isinstance(self.allow_repeat_speaker, bool) or self.allow_repeat_speaker is None
            else last_speaker in self.allow_repeat_speaker
        )

        agents = self.agents
        n_agents = len(agents)
        # Warn if GroupChat is underpopulated
        if n_agents < 2:
            raise ValueError(
                f"GroupChat is underpopulated with {n_agents} agents. "
                "Please add more agents to the GroupChat or use direct communication instead."
            )
        elif n_agents == 2 and self.speaker_selection_method.lower() != "round_robin" and allow_repeat_speaker:
            logger.warning(
                f"GroupChat is underpopulated with {n_agents} agents. "
                "Consider setting speaker_selection_method to 'round_robin' or allow_repeat_speaker to False, "
                "or use direct communication, unless repeated speaker is desired."
            )

        if (
            self.func_call_filter
            and self.messages
            and ("function_call" in self.messages[-1] or "tool_calls" in self.messages[-1])
        ):
            funcs = []
            if "function_call" in self.messages[-1]:
                funcs += [self.messages[-1]["function_call"]["name"]]
            if "tool_calls" in self.messages[-1]:
                funcs += [
                    tool["function"]["name"] for tool in self.messages[-1]["tool_calls"] if tool["type"] == "function"
                ]

            # find agents with the right function_map which contains the function name
            agents = [agent for agent in self.agents if agent.can_execute_function(funcs)]
            if len(agents) == 1:
                # only one agent can execute the function
                return agents[0], agents, None
            elif not agents:
                # find all the agents with function_map
                agents = [agent for agent in self.agents if agent.function_map]
                if len(agents) == 1:
                    return agents[0], agents, None
                elif not agents:
                    raise ValueError(
                        f"No agent can execute the function {', '.join(funcs)}. "
                        "Please check the function_map of the agents."
                    )
        # remove the last speaker from the list to avoid selecting the same speaker if allow_repeat_speaker is False
        agents = [agent for agent in agents if agent != last_speaker] if allow_repeat_speaker is False else agents

        # Filter agents with allowed_speaker_transitions_dict

        is_last_speaker_in_group = last_speaker in self.agents

        # this condition means last_speaker is a sink in the graph, then no agents are eligible
        if last_speaker not in self.allowed_speaker_transitions_dict and is_last_speaker_in_group:
            raise NoEligibleSpeakerException(
                f"Last speaker {last_speaker.name} is not in the allowed_speaker_transitions_dict."
            )
        # last_speaker is not in the group, so all agents are eligible
        elif last_speaker not in self.allowed_speaker_transitions_dict and not is_last_speaker_in_group:
            graph_eligible_agents = []
        else:
            # Extract agent names from the list of agents
            graph_eligible_agents = [
                agent for agent in agents if agent in self.allowed_speaker_transitions_dict[last_speaker]
            ]

        # If there is only one eligible agent, just return it to avoid the speaker selection prompt
        if len(graph_eligible_agents) == 1:
            return graph_eligible_agents[0], graph_eligible_agents, None

        # If there are no eligible agents, return None, which means all agents will be taken into consideration in the next step
        if len(graph_eligible_agents) == 0:
            graph_eligible_agents = None

        # Use the selected speaker selection method
        select_speaker_messages = None
        if self.speaker_selection_method.lower() == "manual":
            selected_agent = self.manual_select_speaker(graph_eligible_agents)
        elif self.speaker_selection_method.lower() == "round_robin":
            selected_agent = self.next_agent(last_speaker, graph_eligible_agents)
        elif self.speaker_selection_method.lower() == "random":
            selected_agent = self.random_select_speaker(graph_eligible_agents)
        else:
            selected_agent = None
            select_speaker_messages = self.messages.copy()
            # If last message is a tool call or function call, blank the call so the api doesn't throw
            if select_speaker_messages[-1].get("function_call", False):
                select_speaker_messages[-1] = dict(select_speaker_messages[-1], function_call=None)
            if select_speaker_messages[-1].get("tool_calls", False):
                select_speaker_messages[-1] = dict(select_speaker_messages[-1], tool_calls=None)
            select_speaker_messages = select_speaker_messages + [
                {"role": "system", "content": self.select_speaker_prompt(graph_eligible_agents)}
            ]
        return selected_agent, graph_eligible_agents, select_speaker_messages

    def select_speaker(self, last_speaker: Agent, selector: ConversableAgent) -> Agent:
        """Select the next speaker."""
        selected_agent, agents, messages = self._prepare_and_select_agents(last_speaker)
        if selected_agent:
            return selected_agent
        # auto speaker selection
        selector.update_system_message(self.select_speaker_msg(agents))
        final, name = selector.generate_oai_reply(messages)
        return self._finalize_speaker(last_speaker, final, name, agents)

    async def a_select_speaker(self, last_speaker: Agent, selector: ConversableAgent) -> Agent:
        """Select the next speaker."""
        selected_agent, agents, messages = self._prepare_and_select_agents(last_speaker)
        if selected_agent:
            return selected_agent
        # auto speaker selection
        selector.update_system_message(self.select_speaker_msg(agents))
        final, name = await selector.a_generate_oai_reply(messages)
        return self._finalize_speaker(last_speaker, final, name, agents)

    def _finalize_speaker(self, last_speaker: Agent, final: bool, name: str, agents: Optional[List[Agent]]) -> Agent:
        if not final:
            # the LLM client is None, thus no reply is generated. Use round robin instead.
            return self.next_agent(last_speaker, agents)

        # If exactly one agent is mentioned, use it. Otherwise, leave the OAI response unmodified
        mentions = self._mentioned_agents(name, agents)
        if len(mentions) == 1:
            name = next(iter(mentions))
        else:
            logger.warning(
                f"GroupChat select_speaker failed to resolve the next speaker's name. This is because the speaker selection OAI call returned:\n{name}"
            )

        # Return the result
        try:
            return self.agent_by_name(name)
        except ValueError:
            return self.next_agent(last_speaker, agents)

    def _participant_roles(self, agents: List[Agent] = None) -> str:
        # Default to all agents registered
        if agents is None:
            agents = self.agents

        roles = []
        for agent in agents:
            if agent.description.strip() == "":
                logger.warning(
                    f"The agent '{agent.name}' has an empty description, and may not work well with GroupChat."
                )
            roles.append(f"{agent.name}: {agent.description}".strip())
        return "\n".join(roles)

    def _mentioned_agents(self, message_content: Union[str, List], agents: Optional[List[Agent]]) -> Dict:
        """Counts the number of times each agent is mentioned in the provided message content.

        Args:
            message_content (Union[str, List]): The content of the message, either as a single string or a list of strings.
            agents (List[Agent]): A list of Agent objects, each having a 'name' attribute to be searched in the message content.

        Returns:
            Dict: a counter for mentioned agents.
        """
        if agents is None:
            agents = self.agents

        # Cast message content to str
        if isinstance(message_content, dict):
            message_content = message_content["content"]
        message_content = content_str(message_content)

        mentions = dict()
        for agent in agents:
            regex = (
                r"(?<=\W)" + re.escape(agent.name) + r"(?=\W)"
            )  # Finds agent mentions, taking word boundaries into account
            count = len(re.findall(regex, f" {message_content} "))  # Pad the message to help with matching
            if count > 0:
                mentions[agent.name] = count
        return mentions


class GroupChatManager(ConversableAgent):
    """(In preview) A chat manager agent that can manage a group chat of multiple agents."""

    def __init__(
        self,
        groupchat: GroupChat,
        name: Optional[str] = "chat_manager",
        # unlimited consecutive auto reply by default
        max_consecutive_auto_reply: Optional[int] = sys.maxsize,
        human_input_mode: Optional[str] = "NEVER",
        system_message: Optional[Union[str, List]] = "Group chat manager.",
        **kwargs,
    ):
        if kwargs.get("llm_config") and (kwargs["llm_config"].get("functions") or kwargs["llm_config"].get("tools")):
            raise ValueError(
                "GroupChatManager is not allowed to make function/tool calls. Please remove the 'functions' or 'tools' config in 'llm_config' you passed in."
            )

        super().__init__(
            name=name,
            max_consecutive_auto_reply=max_consecutive_auto_reply,
            human_input_mode=human_input_mode,
            system_message=system_message,
            **kwargs,
        )
        log_new_agent(self, locals())
        # Store groupchat
        self._groupchat = groupchat

        # Order of register_reply is important.
        # Allow sync chat if initiated using initiate_chat
        self.register_reply(Agent, GroupChatManager.run_chat, config=groupchat, reset_config=GroupChat.reset)
        # Allow async chat if initiated using a_initiate_chat
        self.register_reply(
            Agent,
            GroupChatManager.a_run_chat,
            config=groupchat,
            reset_config=GroupChat.reset,
            ignore_async_in_sync_chat=True,
        )

    def _prepare_chat(self, recipient: ConversableAgent, clear_history: bool, prepare_recipient: bool = True) -> None:
        super()._prepare_chat(recipient, clear_history, prepare_recipient)

        if clear_history:
            self._groupchat.reset()

        for agent in self._groupchat.agents:
            if (recipient != agent or prepare_recipient) and isinstance(agent, ConversableAgent):
                agent._prepare_chat(self, clear_history, False)

    def run_chat(
        self,
        messages: Optional[List[Dict]] = None,
        sender: Optional[Agent] = None,
        config: Optional[GroupChat] = None,
    ) -> Tuple[bool, Optional[str]]:
        """Run a group chat."""
        if messages is None:
            messages = self._oai_messages[sender]
        message = messages[-1]
        speaker = sender
        groupchat = config
        send_introductions = getattr(groupchat, "send_introductions", False)

        if send_introductions:
            # Broadcast the intro
            intro = groupchat.introductions_msg()
            for agent in groupchat.agents:
                self.send(intro, agent, request_reply=False, silent=True)
            # NOTE: We do not also append to groupchat.messages,
            # since groupchat handles its own introductions

        if self.client_cache is not None:
            for a in groupchat.agents:
                a.previous_cache = a.client_cache
                a.client_cache = self.client_cache
        for i in range(groupchat.max_round):
            groupchat.append(message, speaker)
            # broadcast the message to all agents except the speaker
            for agent in groupchat.agents:
                if agent != speaker:
                    self.send(message, agent, request_reply=False, silent=True)
            if self._is_termination_msg(message) or i == groupchat.max_round - 1:
                # The conversation is over or it's the last round
                break
            try:
                # select the next speaker
                speaker = groupchat.select_speaker(speaker, self)
                # let the speaker speak
                reply = speaker.generate_reply(sender=self)
            except KeyboardInterrupt:
                # let the admin agent speak if interrupted
                if groupchat.admin_name in groupchat.agent_names:
                    # admin agent is one of the participants
                    speaker = groupchat.agent_by_name(groupchat.admin_name)
                    reply = speaker.generate_reply(sender=self)
                else:
                    # admin agent is not found in the participants
                    raise
            except NoEligibleSpeakerException:
                # No eligible speaker, terminate the conversation
                break

            if reply is None:
                # no reply is generated, exit the chat
                break

            # check for "clear history" phrase in reply and activate clear history function if found
            if (
                groupchat.enable_clear_history
                and isinstance(reply, dict)
                and "CLEAR HISTORY" in reply["content"].upper()
            ):
                reply["content"] = self.clear_agents_history(reply["content"], groupchat)
            # The speaker sends the message without requesting a reply
            speaker.send(reply, self, request_reply=False)
            message = self.last_message(speaker)
        if self.client_cache is not None:
            for a in groupchat.agents:
                a.client_cache = a.previous_cache
                a.previous_cache = None
        return True, None

    async def a_run_chat(
        self,
        messages: Optional[List[Dict]] = None,
        sender: Optional[Agent] = None,
        config: Optional[GroupChat] = None,
    ):
        """Run a group chat asynchronously."""
        if messages is None:
            messages = self._oai_messages[sender]
        message = messages[-1]
        speaker = sender
        groupchat = config
        send_introductions = getattr(groupchat, "send_introductions", False)

        if send_introductions:
            # Broadcast the intro
            intro = groupchat.introductions_msg()
            for agent in groupchat.agents:
                self.a_send(intro, agent, request_reply=False, silent=True)
            # NOTE: We do not also append to groupchat.messages,
            # since groupchat handles its own introductions

        if self.client_cache is not None:
            for a in groupchat.agents:
                a.previous_cache = a.client_cache
                a.client_cache = self.client_cache
        for i in range(groupchat.max_round):
            groupchat.append(message, speaker)

            if self._is_termination_msg(message):
                # The conversation is over
                break

            # broadcast the message to all agents except the speaker
            for agent in groupchat.agents:
                if agent != speaker:
                    await self.a_send(message, agent, request_reply=False, silent=True)
            if i == groupchat.max_round - 1:
                # the last round
                break
            try:
                # select the next speaker
                speaker = await groupchat.a_select_speaker(speaker, self)
                # let the speaker speak
                reply = await speaker.a_generate_reply(sender=self)
            except KeyboardInterrupt:
                # let the admin agent speak if interrupted
                if groupchat.admin_name in groupchat.agent_names:
                    # admin agent is one of the participants
                    speaker = groupchat.agent_by_name(groupchat.admin_name)
                    reply = await speaker.a_generate_reply(sender=self)
                else:
                    # admin agent is not found in the participants
                    raise
            if reply is None:
                break
            # The speaker sends the message without requesting a reply
            await speaker.a_send(reply, self, request_reply=False)
            message = self.last_message(speaker)
        if self.client_cache is not None:
            for a in groupchat.agents:
                a.client_cache = a.previous_cache
                a.previous_cache = None
        return True, None

    def _raise_exception_on_async_reply_functions(self) -> None:
        """Raise an exception if any async reply functions are registered.

        Raises:
            RuntimeError: if any async reply functions are registered.
        """
        super()._raise_exception_on_async_reply_functions()

        for agent in self._groupchat.agents:
            agent._raise_exception_on_async_reply_functions()

    def clear_agents_history(self, reply: str, groupchat: GroupChat) -> str:
        """Clears history of messages for all agents or selected one. Can preserve selected number of last messages.
        That function is called when user manually provide "clear history" phrase in his reply.
        When "clear history" is provided, the history of messages for all agents is cleared.
        When "clear history <agent_name>" is provided, the history of messages for selected agent is cleared.
        When "clear history <nr_of_messages_to_preserve>" is provided, the history of messages for all agents is cleared
        except last <nr_of_messages_to_preserve> messages.
        When "clear history <agent_name> <nr_of_messages_to_preserve>" is provided, the history of messages for selected
        agent is cleared except last <nr_of_messages_to_preserve> messages.
        Phrase "clear history" and optional arguments are cut out from the reply before it passed to the chat.

        Args:
            reply (str): Admin reply to analyse.
            groupchat (GroupChat): GroupChat object.
        """
        # Split the reply into words
        words = reply.split()
        # Find the position of "clear" to determine where to start processing
        clear_word_index = next(i for i in reversed(range(len(words))) if words[i].upper() == "CLEAR")
        # Extract potential agent name and steps
        words_to_check = words[clear_word_index + 2 : clear_word_index + 4]
        nr_messages_to_preserve = None
        agent_to_memory_clear = None

        for word in words_to_check:
            if word.isdigit():
                nr_messages_to_preserve = int(word)
            elif word[:-1].isdigit():  # for the case when number of messages is followed by dot or other sign
                nr_messages_to_preserve = int(word[:-1])
            else:
                for agent in groupchat.agents:
                    if agent.name == word:
                        agent_to_memory_clear = agent
                        break
                    elif agent.name == word[:-1]:  # for the case when agent name is followed by dot or other sign
                        agent_to_memory_clear = agent
                        break
        # clear history
        if agent_to_memory_clear:
            if nr_messages_to_preserve:
                print(
                    f"Clearing history for {agent_to_memory_clear.name} except last {nr_messages_to_preserve} messages."
                )
            else:
                print(f"Clearing history for {agent_to_memory_clear.name}.")
            agent_to_memory_clear.clear_history(nr_messages_to_preserve=nr_messages_to_preserve)
        else:
            if nr_messages_to_preserve:
                print(f"Clearing history for all agents except last {nr_messages_to_preserve} messages.")
                # clearing history for groupchat here
                temp = groupchat.messages[-nr_messages_to_preserve:]
                groupchat.messages.clear()
                groupchat.messages.extend(temp)
            else:
                print("Clearing history for all agents.")
                # clearing history for groupchat here
                groupchat.messages.clear()
            # clearing history for agents
            for agent in groupchat.agents:
                agent.clear_history(nr_messages_to_preserve=nr_messages_to_preserve)

        # Reconstruct the reply without the "clear history" command and parameters
        skip_words_number = 2 + int(bool(agent_to_memory_clear)) + int(bool(nr_messages_to_preserve))
        reply = " ".join(words[:clear_word_index] + words[clear_word_index + skip_words_number :])

        return reply<|MERGE_RESOLUTION|>--- conflicted
+++ resolved
@@ -5,16 +5,11 @@
 from dataclasses import dataclass, field
 from typing import Dict, List, Optional, Union, Tuple
 
-
 from ..code_utils import content_str
 from .agent import Agent
 from .conversable_agent import ConversableAgent
-<<<<<<< HEAD
 from ..telemetry import log_new_agent
-=======
 from ..graph_utils import check_graph_validity, invert_disallowed_to_allowed
-
->>>>>>> e0fa6ee5
 
 logger = logging.getLogger(__name__)
 
@@ -61,12 +56,8 @@
         Must be supplied if `allowed_or_disallowed_speaker_transitions` is not None.
     - enable_clear_history: enable possibility to clear history of messages for agents manually by providing
         "clear history" phrase in user prompt. This is experimental feature.
-<<<<<<< HEAD
         See description of GroupChatManager.clear_agents_history function for more info.
     - send_introductions: send a round of introductions at the start of the group chat, so agents know who they can speak to (default: False)
-=======
-        See description of `GroupChatManager.clear_agents_history` function for more info.
->>>>>>> e0fa6ee5
     """
 
     agents: List[Agent]
