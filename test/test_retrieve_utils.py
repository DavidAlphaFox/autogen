"""
Unit test for retrieve_utils.py
"""
try:
    import chromadb
    from autogen.retrieve_utils import (
        split_text_to_chunks,
        extract_text_from_pdf,
        split_files_to_chunks,
        get_files_from_dir,
        is_url,
        create_vector_db_from_dir,
        query_vector_db,
    )
    from autogen.token_count_utils import count_token
except ImportError:
    skip = True
else:
    skip = False
import os
import pytest


test_dir = os.path.join(os.path.dirname(__file__), "test_files")
expected_text = """AutoGen is an advanced tool designed to assist developers in harnessing the capabilities
of Large Language Models (LLMs) for various applications. The primary purpose of AutoGen is to automate and
simplify the process of building applications that leverage the power of LLMs, allowing for seamless
integration, testing, and deployment."""


<<<<<<< HEAD
@pytest.mark.skipif(skip, reason="dependency not installed")
=======
@pytest.mark.skipif(skip, reason="dependency is not installed")
>>>>>>> 0dd0fc5a
class TestRetrieveUtils:
    def test_split_text_to_chunks(self):
        long_text = "A" * 10000
        chunks = split_text_to_chunks(long_text, max_tokens=1000)
        assert all(count_token(chunk) <= 1000 for chunk in chunks)

    def test_split_text_to_chunks_raises_on_invalid_chunk_mode(self):
        with pytest.raises(AssertionError):
            split_text_to_chunks("A" * 10000, chunk_mode="bogus_chunk_mode")

    def test_extract_text_from_pdf(self):
        pdf_file_path = os.path.join(test_dir, "example.pdf")
        assert "".join(expected_text.split()) == "".join(extract_text_from_pdf(pdf_file_path).strip().split())

    def test_split_files_to_chunks(self):
        pdf_file_path = os.path.join(test_dir, "example.pdf")
        txt_file_path = os.path.join(test_dir, "example.txt")
        chunks = split_files_to_chunks([pdf_file_path, txt_file_path])
        assert all(isinstance(chunk, str) and chunk.strip() for chunk in chunks)

    def test_get_files_from_dir(self):
        files = get_files_from_dir(test_dir)
        assert all(os.path.isfile(file) for file in files)
        pdf_file_path = os.path.join(test_dir, "example.pdf")
        txt_file_path = os.path.join(test_dir, "example.txt")
        files = get_files_from_dir([pdf_file_path, txt_file_path])
        assert all(os.path.isfile(file) for file in files)

    def test_is_url(self):
        assert is_url("https://www.example.com")
        assert not is_url("not_a_url")

    def test_create_vector_db_from_dir(self):
        db_path = "/tmp/test_retrieve_utils_chromadb.db"
        if os.path.exists(db_path):
            client = chromadb.PersistentClient(path=db_path)
        else:
            client = chromadb.PersistentClient(path=db_path)
            create_vector_db_from_dir(test_dir, client=client)

        assert client.get_collection("all-my-documents")

    def test_query_vector_db(self):
        db_path = "/tmp/test_retrieve_utils_chromadb.db"
        if os.path.exists(db_path):
            client = chromadb.PersistentClient(path=db_path)
        else:  # If the database does not exist, create it first
            client = chromadb.PersistentClient(path=db_path)
            create_vector_db_from_dir(test_dir, client=client)

        results = query_vector_db(["autogen"], client=client)
        assert isinstance(results, dict) and any("autogen" in res[0].lower() for res in results.get("documents", []))

    def test_custom_vector_db(self):
        try:
            import lancedb
        except ImportError:
            return
        from autogen.agentchat.contrib.retrieve_user_proxy_agent import RetrieveUserProxyAgent

        db_path = "/tmp/lancedb"

        def create_lancedb():
            db = lancedb.connect(db_path)
            data = [
                {"vector": [1.1, 1.2], "id": 1, "documents": "This is a test document spark"},
                {"vector": [0.2, 1.8], "id": 2, "documents": "This is another test document"},
                {"vector": [0.1, 0.3], "id": 3, "documents": "This is a third test document spark"},
                {"vector": [0.5, 0.7], "id": 4, "documents": "This is a fourth test document"},
                {"vector": [2.1, 1.3], "id": 5, "documents": "This is a fifth test document spark"},
                {"vector": [5.1, 8.3], "id": 6, "documents": "This is a sixth test document"},
            ]
            try:
                db.create_table("my_table", data)
            except OSError:
                pass

        class MyRetrieveUserProxyAgent(RetrieveUserProxyAgent):
            def query_vector_db(
                self,
                query_texts,
                n_results=10,
                search_string="",
            ):
                if query_texts:
                    vector = [0.1, 0.3]
                db = lancedb.connect(db_path)
                table = db.open_table("my_table")
                query = table.search(vector).where(f"documents LIKE '%{search_string}%'").limit(n_results).to_df()
                return {"ids": [query["id"].tolist()], "documents": [query["documents"].tolist()]}

            def retrieve_docs(self, problem: str, n_results: int = 20, search_string: str = ""):
                results = self.query_vector_db(
                    query_texts=[problem],
                    n_results=n_results,
                    search_string=search_string,
                )

                self._results = results
                print("doc_ids: ", results["ids"])

        ragragproxyagent = MyRetrieveUserProxyAgent(
            name="ragproxyagent",
            human_input_mode="NEVER",
            max_consecutive_auto_reply=2,
            retrieve_config={
                "task": "qa",
                "chunk_token_size": 2000,
                "client": "__",
                "embedding_model": "all-mpnet-base-v2",
            },
        )

        create_lancedb()
        ragragproxyagent.retrieve_docs("This is a test document spark", n_results=10, search_string="spark")
        assert ragragproxyagent._results["ids"] == [[3, 1, 5]]

    def test_custom_text_split_function(self):
        def custom_text_split_function(text):
            return [text[: len(text) // 2], text[len(text) // 2 :]]

        db_path = "/tmp/test_retrieve_utils_chromadb.db"
        client = chromadb.PersistentClient(path=db_path)
        create_vector_db_from_dir(
            os.path.join(test_dir, "example.txt"),
            client=client,
            collection_name="mytestcollection",
            custom_text_split_function=custom_text_split_function,
            get_or_create=True,
        )
        results = query_vector_db(["autogen"], client=client, collection_name="mytestcollection", n_results=1)
        assert (
            results.get("documents")[0][0]
            == "AutoGen is an advanced tool designed to assist developers in harnessing the capabilities\nof Large Language Models (LLMs) for various applications. The primary purpose o"
        )

    def test_retrieve_utils(self):
        client = chromadb.PersistentClient(path="/tmp/chromadb")
        create_vector_db_from_dir(
            dir_path="./website/docs", client=client, collection_name="autogen-docs", get_or_create=True
        )
        results = query_vector_db(
            query_texts=[
                "How can I use AutoGen UserProxyAgent and AssistantAgent to do code generation?",
            ],
            n_results=4,
            client=client,
            collection_name="autogen-docs",
            search_string="AutoGen",
        )
        print(results["ids"][0])
        assert len(results["ids"][0]) == 4


if __name__ == "__main__":
    pytest.main()

    db_path = "/tmp/test_retrieve_utils_chromadb.db"
    if os.path.exists(db_path):
        os.remove(db_path)  # Delete the database file after tests are finished<|MERGE_RESOLUTION|>--- conflicted
+++ resolved
@@ -28,11 +28,7 @@
 integration, testing, and deployment."""
 
 
-<<<<<<< HEAD
-@pytest.mark.skipif(skip, reason="dependency not installed")
-=======
 @pytest.mark.skipif(skip, reason="dependency is not installed")
->>>>>>> 0dd0fc5a
 class TestRetrieveUtils:
     def test_split_text_to_chunks(self):
         long_text = "A" * 10000
